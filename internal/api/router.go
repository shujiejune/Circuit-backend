--- conflicted
+++ resolved
@@ -4,13 +4,8 @@
 	"net/http"
 
 	"dispatch-and-delivery/internal/api/middleware"
-<<<<<<< HEAD
-	//"dispatch-and-delivery/internal/modules/logistics"
-	//"dispatch-and-delivery/internal/modules/order"
-=======
 	"dispatch-and-delivery/internal/modules/logistics"
 	"dispatch-and-delivery/internal/modules/order"
->>>>>>> d510344e
 	"dispatch-and-delivery/internal/modules/user"
 
 	"github.com/labstack/echo/v4"
@@ -21,13 +16,8 @@
 	e *echo.Echo,
 	jwtSecretKey string,
 	userHandler *user.Handler,
-<<<<<<< HEAD
-	//orderHandler *order.Handler,
-	//logisticsHandler *logistics.Handler,
-=======
 	orderHandler *order.Handler,
 	logisticsHandler *logistics.Handler,
->>>>>>> d510344e
 ) {
 	// Initialize the JWT authentication middleware
 	authMiddleware := middleware.JWTMAuth(jwtSecretKey)
@@ -63,24 +53,7 @@
 		profileGroup.PUT("/addresses/:addressId", userHandler.UpdateAddress)
 		profileGroup.DELETE("/addresses/:addressId", userHandler.DeleteAddress)
 	}
-	/*
-		// --- Order Routes ---
-		orderGroup := e.Group("/orders", authMiddleware)
-		{
-			orderGroup.POST("/quote", orderHandler.GetDeliveryQuote) // Get route options and prices
-			orderGroup.POST("", orderHandler.CreateOrder)
-			orderGroup.GET("", orderHandler.ListMyOrders)
-			orderGroup.GET("/:orderId", orderHandler.GetOrderDetails)
-			orderGroup.PUT("/:orderId/cancel", orderHandler.CancelOrder)
-			orderGroup.POST("/:orderId/pay", orderHandler.ConfirmAndPay)
-			orderGroup.POST("/:orderId/feedback", orderHandler.SubmitFeedback)
-		}
 
-<<<<<<< HEAD
-		// --- Logistics & Tracking Routes ---
-		e.GET("/ws/orders/:orderId/track", logisticsHandler.HandleTracking, authMiddleware) // Potentially WebSocket
-	*/
-=======
 	// --- Order Routes ---
 	orderGroup := e.Group("/orders", authMiddleware)
 	{
@@ -94,22 +67,5 @@
 	}
 
 	// --- Logistics & Tracking Routes ---
-	e.GET("/ws/orders/:orderId/track", logisticsHandler.HandleTracking, authMiddleware) // Potentially WebSocket
-
->>>>>>> d510344e
-	/* --- Admin Routes ---
-	adminGroup := e.Group("/admin", authMiddleware, adminRequired)
-	{
-		// Order Management
-		adminGroup.GET("/orders", adminHandler.GetAllOrders)                     // View all orders in the system
-		adminGroup.GET("/orders/:orderId", adminHandler.GetAnyOrder)             // View details of any specific order
-		adminGroup.POST("/orders/:orderId/reassign", adminHandler.ReassignOrder) // Manually reassign a failed delivery
-
-		// Machine Management
-		adminGroup.GET("/fleet", adminHandler.GetAllMachinesWithStatus)           // Get a list of all machines and their status
-		adminGroup.PUT("/fleet/:machineId/status", adminHandler.SetMachineStatus) // e.g., Set to "under_maintenance"
-
-		// User Management
-		adminGroup.GET("/users", adminHandler.GetAllUsers) // View a list of all registered users
-	}*/
+	e.GET("/ws/orders/:orderId/track", logisticsHandler.HandleTracking, authMiddleware)
 }