--- conflicted
+++ resolved
@@ -11,13 +11,8 @@
 
 	"dispatch-and-delivery/internal/api"
 	"dispatch-and-delivery/internal/config"
-<<<<<<< HEAD
-	//"dispatch-and-delivery/internal/modules/logistics"
-	//"dispatch-and-delivery/internal/modules/order"
-=======
 	"dispatch-and-delivery/internal/modules/logistics"
 	"dispatch-and-delivery/internal/modules/order"
->>>>>>> 88351190
 	"dispatch-and-delivery/internal/modules/user"
 	"dispatch-and-delivery/pkg/email"
 
@@ -80,40 +75,6 @@
 		},
 		Endpoint: google.Endpoint,
 	}
-<<<<<<< HEAD
-
-	sesSender, err := email.NewSESV2Sender(context.Background(), cfg.AWSRegion, cfg.EmailFromAddress)
-	if err != nil {
-		log.Fatalf("Failed to create SES sender: %v", err)
-	}
-	templateManager, err := email.NewTemplateManager()
-	if err != nil {
-		log.Fatalf("Failed to parse email templates: %v", err)
-	}
-
-	// --- Users Module ---
-	userRepo := user.NewRepository(dbPool)
-	userService := user.NewService(
-		userRepo,
-		sesSender,
-		templateManager,
-		cfg.JWTSecret,
-		cfg.ClientOrigin,
-		googleOAuthConfig,
-	)
-	userHandler := user.NewHandler(userService)
-	/*
-		// --- Orders Module ---
-		orderRepo := order.NewRepository(dbPool)
-		orderService := order.NewService(orderRepo, cfg.JWTSecret)
-		orderHandler := order.NewHandler(orderService)
-
-		// --- Logistics Module ---
-		logisticsRepo := logistics.NewRepository(dbPool)
-		logisticsService := logistics.NewService(logisticsRepo, orderService, cfg.JWTSecret)
-		logisticsHandler := logistics.NewHandler(logisticsService)
-	*/
-=======
 
 	sesSender, err := email.NewSESV2Sender(context.Background(), cfg.AWSRegion, cfg.EmailFromAddress)
 	if err != nil {
@@ -146,18 +107,12 @@
 	logisticsService := logistics.NewService(logisticsRepo, orderService, cfg.JWTSecret)
 	logisticsHandler := logistics.NewHandler(logisticsService)
 
->>>>>>> 88351190
 	// 4. --- Initialize Router ---
 	// Add more routes
 	api.SetupRoutes(e, cfg.JWTSecret,
 		userHandler,
-<<<<<<< HEAD
-		//orderHandler,
-		//logisticsHandler,
-=======
 		orderHandler,
 		logisticsHandler,
->>>>>>> 88351190
 	)
 
 	// 5. --- Start Server with graceful shutdown logic ---
