package main

import (
	"context"
	"log"
	"net/http"
	"os"
	"os/signal"
	"syscall"
	"time"

	"dispatch-and-delivery/internal/api"
	"dispatch-and-delivery/internal/config"
	"dispatch-and-delivery/internal/modules/logistics"
	"dispatch-and-delivery/internal/modules/order"
	"dispatch-and-delivery/internal/modules/user"
	"dispatch-and-delivery/pkg/email"

	"github.com/jackc/pgx/v5/pgxpool"
	"github.com/labstack/echo/v4"
	"github.com/labstack/echo/v4/middleware"
	"golang.org/x/oauth2"
	"golang.org/x/oauth2/google"
)

func main() {
	// 1. --- Configuration ---
	// Load application configuration from environment variables or a config file.
	// This includes settings for the database, server port, JWT secrets, etc.
	cfg, err := config.LoadConfig(".")
	if err != nil {
		log.Fatalf("Failed to load configuration: %v", err)
	}

	e := echo.New()
	e.Logger.Fatal(e.Start(":" + cfg.ServerPort))

	// 2. --- Middleware ---
	e.Use(middleware.Logger())
	e.Use(middleware.Recover())
	e.Use(middleware.CORSWithConfig(middleware.CORSConfig{ // Configure CORS appropriately
		AllowOrigins: []string{"http://localhost:5173", cfg.ClientOrigin}, // Your SvelteKit dev and prod origins
		AllowMethods: []string{http.MethodGet, http.MethodPost, http.MethodPut, http.MethodDelete, http.MethodPatch, http.MethodOptions},
		AllowHeaders: []string{echo.HeaderOrigin, echo.HeaderContentType, echo.HeaderAccept, echo.HeaderAuthorization},
	}))

	// 3. --- Database Connection ---
	// Initialize the PostgreSQL database connection pool.
	// This connection will be shared across all parts of the application that need it.
	dbConfig, err := pgxpool.ParseConfig(cfg.DatabaseURL)
	if err != nil {
		log.Fatalf("Unable to parse database configuration: %v", err)
	}

	dbPool, err := pgxpool.NewWithConfig(context.Background(), dbConfig)
	if err != nil {
		log.Fatalf("Unable to create connection pool: %v\n", err)
	}
	defer dbPool.Close()

	if err := dbPool.Ping(context.Background()); err != nil {
		log.Fatalf("Unable to ping database: %v\n", err)
	}
	e.Logger.Info("Successfully connected to the database!")

	// 3. --- Dependency Injection (Wiring everything up) ---
	// Initialize Google OAuth Config
	googleOAuthConfig := &oauth2.Config{
		RedirectURL:  cfg.GoogleOAuthRedirectURL,
		ClientID:     cfg.GoogleOAuthClientID,
		ClientSecret: cfg.GoogleOAuthClientSecret,
		Scopes: []string{
			"https://www.googleapis.com/auth/userinfo.email",
			"https://www.googleapis.com/auth/userinfo.profile",
		},
		Endpoint: google.Endpoint,
	}

	sesSender, err := email.NewSESV2Sender(context.Background(), cfg.AWSRegion, cfg.EmailFromAddress)
	if err != nil {
		log.Fatalf("Failed to create SES sender: %v", err)
	}
	templateManager, err := email.NewTemplateManager()
	if err != nil {
		log.Fatalf("Failed to parse email templates: %v", err)
	}

	// --- Users Module ---
	userRepo := user.NewRepository(dbPool)
	userService := user.NewService(
		userRepo,
		sesSender,
		templateManager,
		cfg.JWTSecret,
		cfg.ClientOrigin,
		googleOAuthConfig,
	)
	userHandler := user.NewHandler(userService)

	// --- Logistics Module ---
	logisticsRepo := logistics.NewRepository(dbPool)
<<<<<<< HEAD
	logisticsService := logistics.NewService(logisticsRepo, cfg.JWTSecret)
=======
	// Initialize the logistics service with the repository and Google Maps API key
	logisticsService := logistics.NewService(logisticsRepo, cfg.GoogleMapsAPIKey)
>>>>>>> fc79096c
	logisticsHandler := logistics.NewHandler(logisticsService)

	// --- Orders Module ---
	orderRepo := order.NewRepository(dbPool)
	orderService := order.NewService(orderRepo, logisticsService, cfg.JWTSecret)
	orderHandler := order.NewHandler(orderService)

	// 4. --- Initialize Router ---
	// Add more routes
	api.SetupRoutes(e, cfg.JWTSecret,
		userHandler,
		orderHandler,
		logisticsHandler,
	)

	// 5. --- Start Server with graceful shutdown logic ---
	go func() {
		if err := e.Start(":" + cfg.ServerPort); err != nil && err != http.ErrServerClosed {
			e.Logger.Fatal("shutting down the server an error occurred:", err)
		}
	}()

	quit := make(chan os.Signal, 1)
	signal.Notify(quit, os.Interrupt, syscall.SIGTERM)
	<-quit

	ctx, cancel := context.WithTimeout(context.Background(), 10*time.Second)
	defer cancel()

	if err := e.Shutdown(ctx); err != nil {
		e.Logger.Fatal("Server forced to shutdown:", err)
	}
	log.Println("Server exiting")
}<|MERGE_RESOLUTION|>--- conflicted
+++ resolved
@@ -99,12 +99,8 @@
 
 	// --- Logistics Module ---
 	logisticsRepo := logistics.NewRepository(dbPool)
-<<<<<<< HEAD
-	logisticsService := logistics.NewService(logisticsRepo, cfg.JWTSecret)
-=======
 	// Initialize the logistics service with the repository and Google Maps API key
 	logisticsService := logistics.NewService(logisticsRepo, cfg.GoogleMapsAPIKey)
->>>>>>> fc79096c
 	logisticsHandler := logistics.NewHandler(logisticsService)
 
 	// --- Orders Module ---
