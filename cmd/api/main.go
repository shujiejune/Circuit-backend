--- conflicted
+++ resolved
@@ -11,18 +11,11 @@
 
 	"dispatch-and-delivery/internal/api"
 	"dispatch-and-delivery/internal/config"
-<<<<<<< HEAD
-	admin "dispatch-and-delivery/internal/modules/admin"
-	logistics "dispatch-and-delivery/internal/modules/logistics"
-	order "dispatch-and-delivery/internal/modules/order"
-	users "dispatch-and-delivery/internal/modules/users"
-	"dispatch-and-delivery/pkg/payment"
-=======
 	"dispatch-and-delivery/internal/modules/logistics"
 	"dispatch-and-delivery/internal/modules/order"
 	"dispatch-and-delivery/internal/modules/user"
 	"dispatch-and-delivery/pkg/email"
->>>>>>> 4f10708f
+	"dispatch-and-delivery/pkg/payment"
 
 	"github.com/jackc/pgx/v5/pgxpool"
 	"github.com/labstack/echo/v4"
@@ -84,25 +77,6 @@
 		Endpoint: google.Endpoint,
 	}
 
-<<<<<<< HEAD
-	// --- Logistics Module ---
-	logisticsRepo := logistics.NewRepository(dbPool)
-	logisticsService := logistics.NewService(logisticsRepo, nil, cfg.JWTSecret) // Temporarily pass nil for orderService
-	logisticsHandler := logistics.NewHandler(logisticsService)
-
-	// --- Payment Service ---
-	stripeService := payment.NewStripeService(cfg.StripeAPIKey)
-
-	// --- Order Module ---
-	orderRepo := order.NewRepository(dbPool)
-	orderService := order.NewService(orderRepo, stripeService, logisticsService)
-	orderHandler := order.NewHandler(orderService, logisticsService)
-
-	// --- Admin Module ---
-	adminRepo := admin.NewRepository(dbPool)
-	adminService := admin.NewService(adminRepo, orderRepo, logisticsRepo)
-	adminHandler := admin.NewHandler(adminService)
-=======
 	sesSender, err := email.NewSESV2Sender(context.Background(), cfg.AWSRegion, cfg.EmailFromAddress)
 	if err != nil {
 		log.Fatalf("Failed to create SES sender: %v", err)
@@ -111,6 +85,8 @@
 	if err != nil {
 		log.Fatalf("Failed to parse email templates: %v", err)
 	}
+
+	paymentService := payment.NewStripeService(cfg.StripeAPIKey)
 
 	// --- Users Module ---
 	userRepo := user.NewRepository(dbPool)
@@ -126,15 +102,13 @@
 
 	// --- Logistics Module ---
 	logisticsRepo := logistics.NewRepository(dbPool)
-	// Initialize the logistics service with the repository and Google Maps API key
 	logisticsService := logistics.NewService(logisticsRepo, cfg.GoogleMapsAPIKey)
 	logisticsHandler := logistics.NewHandler(logisticsService)
 
 	// --- Orders Module ---
 	orderRepo := order.NewRepository(dbPool)
-	orderService := order.NewService(orderRepo, logisticsService, cfg.JWTSecret)
+	orderService := order.NewService(orderRepo, paymentService, logisticsService)
 	orderHandler := order.NewHandler(orderService)
->>>>>>> 4f10708f
 
 	// 4. --- Initialize Router ---
 	// Add more routes
